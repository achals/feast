# Copyright 2019 The Feast Authors
#
# Licensed under the Apache License, Version 2.0 (the "License");
# you may not use this file except in compliance with the License.
# You may obtain a copy of the License at
#
#     https://www.apache.org/licenses/LICENSE-2.0
#
# Unless required by applicable law or agreed to in writing, software
# distributed under the License is distributed on an "AS IS" BASIS,
# WITHOUT WARRANTIES OR CONDITIONS OF ANY KIND, either express or implied.
# See the License for the specific language governing permissions and
# limitations under the License.

import re
from datetime import datetime
<<<<<<< HEAD
from typing import Any, Dict, Optional, Union
=======
from typing import Any, Dict, List, Optional, Set, Tuple, Union
>>>>>>> 0dc13f09

import numpy as np
import pandas as pd
from google.protobuf.json_format import MessageToDict
from google.protobuf.timestamp_pb2 import Timestamp

from feast.protos.feast.types.Value_pb2 import (
    BoolList,
    BytesList,
    DoubleList,
    FloatList,
    Int32List,
    Int64List,
    StringList,
)
from feast.protos.feast.types.Value_pb2 import Value as ProtoValue
from feast.value_type import ValueType


def feast_value_type_to_python_type(field_value_proto: ProtoValue) -> Any:
    """
    Converts field value Proto to Dict and returns each field's Feast Value Type value
    in their respective Python value.

    Args:
        field_value_proto: Field value Proto

    Returns:
        Python native type representation/version of the given field_value_proto
    """
    field_value_dict = MessageToDict(field_value_proto)

    for k, v in field_value_dict.items():
        if k == "int64Val":
            return int(v)
        if k == "bytesVal":
            return bytes(v)
        if (k == "int64ListVal") or (k == "int32ListVal"):
            return [int(item) for item in v["val"]]
        if (k == "floatListVal") or (k == "doubleListVal"):
            return [float(item) for item in v["val"]]
        if k == "stringListVal":
            return [str(item) for item in v["val"]]
        if k == "bytesListVal":
            return [bytes(item) for item in v["val"]]
        if k == "boolListVal":
            return [bool(item) for item in v["val"]]

        if k in ["int32Val", "floatVal", "doubleVal", "stringVal", "boolVal"]:
            return v
        else:
            raise TypeError(
                f"Casting to Python native type for type {k} failed. "
                f"Type {k} not found"
            )


def feast_value_type_to_pandas_type(value_type: ValueType) -> Any:
    value_type_to_pandas_type: Dict[ValueType, str] = {
        ValueType.FLOAT: "float",
        ValueType.INT32: "int",
        ValueType.INT64: "int",
        ValueType.STRING: "str",
        ValueType.DOUBLE: "float",
        ValueType.BYTES: "bytes",
        ValueType.BOOL: "bool",
        ValueType.UNIX_TIMESTAMP: "Timestamp",
    }
    if value_type in value_type_to_pandas_type:
        return value_type_to_pandas_type[value_type]
    raise TypeError(
        f"Casting to pandas type for type {value_type} failed. "
        f"Type {value_type} not found"
    )


def python_type_to_feast_value_type(
    name: str, value: Any = None, recurse: bool = True, type_name: Optional[str] = None
) -> ValueType:
    """
    Finds the equivalent Feast Value Type for a Python value. Both native
    and Pandas types are supported. This function will recursively look
    for nested types when arrays are detected. All types must be homogenous.

    Args:
        name: Name of the value or field
        value: Value that will be inspected
        recurse: Whether to recursively look for nested types in arrays

    Returns:
        Feast Value Type
    """
    type_name = type_name or type(value).__name__

    type_map = {
        "int": ValueType.INT64,
        "str": ValueType.STRING,
        "float": ValueType.DOUBLE,
        "bytes": ValueType.BYTES,
        "float64": ValueType.DOUBLE,
        "float32": ValueType.FLOAT,
        "int64": ValueType.INT64,
        "uint64": ValueType.INT64,
        "int32": ValueType.INT32,
        "uint32": ValueType.INT32,
        "uint8": ValueType.INT32,
        "int8": ValueType.INT32,
        "bool": ValueType.BOOL,
        "timedelta": ValueType.UNIX_TIMESTAMP,
        "Timestamp": ValueType.UNIX_TIMESTAMP,
        "datetime": ValueType.UNIX_TIMESTAMP,
        "datetime64[ns]": ValueType.UNIX_TIMESTAMP,
        "datetime64[ns, tz]": ValueType.UNIX_TIMESTAMP,
        "category": ValueType.STRING,
    }

    if type_name in type_map:
        return type_map[type_name]

    if type_name == "ndarray" or isinstance(value, list):
        if recurse:

            # Convert to list type
            list_items = pd.core.series.Series(value)

            # This is the final type which we infer from the list
            common_item_value_type = None
            for item in list_items:
                if isinstance(item, ProtoValue):
                    current_item_value_type = _proto_str_to_value_type(
                        str(item.WhichOneof("val"))
                    )
                else:
                    # Get the type from the current item, only one level deep
                    current_item_value_type = python_type_to_feast_value_type(
                        name=name, value=item, recurse=False
                    )
                # Validate whether the type stays consistent
                if (
                    common_item_value_type
                    and not common_item_value_type == current_item_value_type
                ):
                    raise ValueError(
                        f"List value type for field {name} is inconsistent. "
                        f"{common_item_value_type} different from "
                        f"{current_item_value_type}."
                    )
                common_item_value_type = current_item_value_type
            if common_item_value_type is None:
                raise ValueError(
                    f"field {name} cannot have null values for type inference."
                )
            return ValueType[common_item_value_type.name + "_LIST"]
        else:
            assert value
            raise ValueError(
                f"Value type for field {name} is {value.dtype.__str__()} but "
                f"recursion is not allowed. Array types can only be one level "
                f"deep."
            )

    assert value
    return type_map[value.dtype.__str__()]


def _type_err(item, dtype):
    raise ValueError(f'Value "{item}" is of type {type(item)} not of type {dtype}')


PYTHON_LIST_VALUE_TYPE_TO_PROTO_VALUE: Dict[Any, Tuple[Any, str, List[Any]]] = {
    ValueType.FLOAT_LIST: (
        FloatList,
        "float_list_val",
        [np.float32, np.float64, float],
    ),
    ValueType.DOUBLE_LIST: (
        DoubleList,
        "double_list_val",
        [np.float64, np.float32, float],
    ),
    ValueType.INT32_LIST: (Int32List, "int32_list_val", [np.int32, int]),
    ValueType.INT64_LIST: (Int64List, "int64_list_val", [np.int64, np.int32, int]),
    ValueType.UNIX_TIMESTAMP_LIST: (
        Int64List,
        "int64_list_val",
        [np.int64, np.int32, int],
    ),
    ValueType.STRING_LIST: (StringList, "string_list_val", [np.str_, str]),
    ValueType.BOOL_LIST: (BoolList, "bool_list_val", [np.bool_, bool]),
    ValueType.BYTES_LIST: (BytesList, "bytes_list_val", [np.bytes_, bytes]),
}

PYTHON_SCALAR_VALUE_TYPE_TO_PROTO_VALUE: Dict[
    Any, Tuple[str, Any, Optional[Set[Any]]]
] = {
    ValueType.INT32: ("int32_val", lambda x: int(x), None),
    ValueType.INT64: ("int64_val", lambda x: int(x), None),
    ValueType.FLOAT: ("float_val", lambda x: float(x), None),
    ValueType.DOUBLE: ("double_val", lambda x: x, {float, np.float64}),
    ValueType.STRING: ("string_val", lambda x: str(x), None),
    ValueType.BYTES: ("bytes_val", lambda x: x, {bytes}),
    ValueType.BOOL: ("bool_val", lambda x: x, {bool}),
}


def _python_value_to_proto_value(feast_value_type, value) -> ProtoValue:
    """
    Converts a Python (native, pandas) value to a Feast Proto Value based
    on a provided value type

    Args:
        feast_value_type: The target value type
        value: Value that will be converted

    Returns:
        Feast Value Proto
    """

    # Detect list type and handle separately
    if "list" in feast_value_type.name.lower():
        if feast_value_type in PYTHON_LIST_VALUE_TYPE_TO_PROTO_VALUE:
            proto_type, field_name, valid_types = PYTHON_LIST_VALUE_TYPE_TO_PROTO_VALUE[
                feast_value_type
            ]
            f = {
                field_name: proto_type(
                    val=[
                        item
                        if type(item) in valid_types
                        else _type_err(item, valid_types[0])
                        for item in value
                    ]
                )
            }
            return ProtoValue(**f)
    # Handle scalar types below
    else:
        if pd.isnull(value):
            return ProtoValue()
        elif feast_value_type == ValueType.UNIX_TIMESTAMP:
            if isinstance(value, datetime):
                return ProtoValue(int64_val=int(value.timestamp()))
            elif isinstance(value, Timestamp):
                return ProtoValue(int64_val=int(value.ToSeconds()))
            return ProtoValue(int64_val=int(value))
        elif feast_value_type in PYTHON_SCALAR_VALUE_TYPE_TO_PROTO_VALUE:
            (
                field_name,
                func,
                valid_scalar_types,
            ) = PYTHON_SCALAR_VALUE_TYPE_TO_PROTO_VALUE[feast_value_type]
            if valid_scalar_types:
                assert type(value) in valid_scalar_types
            kwargs = {field_name: func(value)}
            return ProtoValue(**kwargs)

    raise Exception(f"Unsupported data type: ${str(type(value))}")


def python_value_to_proto_value(
    value: Any, feature_type: ValueType = None
) -> ProtoValue:
    value_type = (
        python_type_to_feast_value_type("", value)
        if value is not None
        else feature_type
    )
    return _python_value_to_proto_value(value_type, value)


def _proto_str_to_value_type(proto_str: str) -> ValueType:
    """
    Returns Feast ValueType given Feast ValueType string.

    Args:
        proto_str: str

    Returns:
        A variant of ValueType.
    """
    type_map = {
        "int32_val": ValueType.INT32,
        "int64_val": ValueType.INT64,
        "double_val": ValueType.DOUBLE,
        "float_val": ValueType.FLOAT,
        "string_val": ValueType.STRING,
        "bytes_val": ValueType.BYTES,
        "bool_val": ValueType.BOOL,
        "int32_list_val": ValueType.INT32_LIST,
        "int64_list_val": ValueType.INT64_LIST,
        "double_list_val": ValueType.DOUBLE_LIST,
        "float_list_val": ValueType.FLOAT_LIST,
        "string_list_val": ValueType.STRING_LIST,
        "bytes_list_val": ValueType.BYTES_LIST,
        "bool_list_val": ValueType.BOOL_LIST,
    }

    return type_map[proto_str]


def pa_to_feast_value_type(pa_type_as_str: str) -> ValueType:
    if re.match(r"^timestamp", pa_type_as_str):
        return ValueType.INT64

    type_map = {
        "int32": ValueType.INT32,
        "int64": ValueType.INT64,
        "double": ValueType.DOUBLE,
        "float": ValueType.FLOAT,
        "string": ValueType.STRING,
        "binary": ValueType.BYTES,
        "bool": ValueType.BOOL,
        "list<item: int32>": ValueType.INT32_LIST,
        "list<item: int64>": ValueType.INT64_LIST,
        "list<item: double>": ValueType.DOUBLE_LIST,
        "list<item: float>": ValueType.FLOAT_LIST,
        "list<item: string>": ValueType.STRING_LIST,
        "list<item: binary>": ValueType.BYTES_LIST,
        "list<item: bool>": ValueType.BOOL_LIST,
    }
    return type_map[pa_type_as_str]


def bq_to_feast_value_type(bq_type_as_str):
    type_map: Dict[ValueType, Union[str, Dict[str, Any]]] = {
        "DATETIME": ValueType.STRING,  # Update to ValueType.UNIX_TIMESTAMP once #1520 lands.
        "TIMESTAMP": ValueType.STRING,  # Update to ValueType.UNIX_TIMESTAMP once #1520 lands.
        "INTEGER": ValueType.INT64,
        "INT64": ValueType.INT64,
        "STRING": ValueType.STRING,
        "FLOAT": ValueType.DOUBLE,
        "FLOAT64": ValueType.DOUBLE,
        "BYTES": ValueType.BYTES,
        "BOOL": ValueType.BOOL,
        "ARRAY<INT64>": ValueType.INT64_LIST,
        "ARRAY<FLOAT64>": ValueType.DOUBLE_LIST,
        "ARRAY<STRING>": ValueType.STRING_LIST,
        "ARRAY<BYTES>": ValueType.BYTES_LIST,
        "ARRAY<BOOL>": ValueType.BOOL_LIST,
    }

    return type_map[bq_type_as_str]


def redshift_to_feast_value_type(redshift_type_as_str: str) -> ValueType:
    # Type names from https://docs.aws.amazon.com/redshift/latest/dg/c_Supported_data_types.html
    type_map = {
        "int2": ValueType.INT32,
        "int4": ValueType.INT32,
        "int8": ValueType.INT64,
        "numeric": ValueType.DOUBLE,
        "float4": ValueType.FLOAT,
        "float8": ValueType.DOUBLE,
        "bool": ValueType.BOOL,
        "character": ValueType.STRING,
        "varchar": ValueType.STRING,
        "timestamp": ValueType.UNIX_TIMESTAMP,
        "timestamptz": ValueType.UNIX_TIMESTAMP,
        # skip date, geometry, hllsketch, time, timetz
    }

    return type_map[redshift_type_as_str.lower()]


def pa_to_redshift_value_type(pa_type_as_str: str) -> str:
    # PyArrow types: https://arrow.apache.org/docs/python/api/datatypes.html
    # Redshift type: https://docs.aws.amazon.com/redshift/latest/dg/c_Supported_data_types.html
    pa_type_as_str = pa_type_as_str.lower()
    if pa_type_as_str.startswith("timestamp"):
        if "tz=" in pa_type_as_str:
            return "timestamptz"
        else:
            return "timestamp"

    if pa_type_as_str.startswith("date"):
        return "date"

    if pa_type_as_str.startswith("decimal"):
        # PyArrow decimal types (e.g. "decimal(38,37)") luckily directly map to the Redshift type.
        return pa_type_as_str

    # We have to take into account how arrow types map to parquet types as well.
    # For example, null type maps to int32 in parquet, so we have to use int4 in Redshift.
    # Other mappings have also been adjusted accordingly.
    type_map = {
        "null": "int4",
        "bool": "bool",
        "int8": "int4",
        "int16": "int4",
        "int32": "int4",
        "int64": "int8",
        "uint8": "int4",
        "uint16": "int4",
        "uint32": "int8",
        "uint64": "int8",
        "float": "float4",
        "double": "float8",
        "binary": "varchar",
        "string": "varchar",
    }

    return type_map[pa_type_as_str]<|MERGE_RESOLUTION|>--- conflicted
+++ resolved
@@ -14,11 +14,7 @@
 
 import re
 from datetime import datetime
-<<<<<<< HEAD
-from typing import Any, Dict, Optional, Union
-=======
 from typing import Any, Dict, List, Optional, Set, Tuple, Union
->>>>>>> 0dc13f09
 
 import numpy as np
 import pandas as pd
